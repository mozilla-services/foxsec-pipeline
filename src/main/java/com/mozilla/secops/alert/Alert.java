--- conflicted
+++ resolved
@@ -47,11 +47,8 @@
   private DateTime timestamp;
   private ArrayList<AlertMeta> metadata;
   private AlertSeverity severity;
-<<<<<<< HEAD
   private AlertStatus status;
-=======
   private String templateName;
->>>>>>> f39b05c2
 
   /** Construct new alert object */
   public Alert() {
