--- conflicted
+++ resolved
@@ -131,7 +131,6 @@
 
     log.info("storing state of alert for {}", userId);
 
-<<<<<<< HEAD
     if (state == null) {
       log.error("alert state has not been configured");
       return false;
@@ -139,9 +138,7 @@
 
     a.addMetadata("slack_type", "confirmation");
     a.addMetadata("status", "NEW");
-=======
     StateCursor c = null;
->>>>>>> 901079b0
     try {
       state.initialize();
       c = state.newCursor();
