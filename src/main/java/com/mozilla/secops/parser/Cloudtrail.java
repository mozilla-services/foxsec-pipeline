--- conflicted
+++ resolved
@@ -6,14 +6,9 @@
 import com.google.api.client.json.jackson2.JacksonFactory;
 import com.google.api.services.logging.v2.model.LogEntry;
 import com.maxmind.geoip2.model.CityResponse;
-<<<<<<< HEAD
-
+import com.mozilla.secops.identity.IdentityManager;
 import com.mozilla.secops.parser.models.cloudtrail.CloudtrailEvent;
 import com.mozilla.secops.parser.models.cloudtrail.UserIdentity;
-=======
->>>>>>> 45e14f21
-import com.mozilla.secops.identity.IdentityManager;
-import com.mozilla.secops.parser.models.cloudtrail.CloudtrailEvent;
 import java.io.ByteArrayOutputStream;
 import java.io.IOException;
 import java.io.Serializable;
@@ -201,31 +196,28 @@
         return true;
       }
     }
-<<<<<<< HEAD
-
-    @Override
-    public String eventStringValue(EventFilterPayload.StringProperty property) {
-        UserIdentity ui = event.getUserIdentity();
-        switch (property) {
-            case CLOUDTRAIL_EVENTNAME:
-                return event.getEventName();
-            case CLOUDTRAIL_ACCOUNTID:
-                return event.getRecipientAccountID();
-            case CLOUDTRAIL_INVOKEDBY:
-                if (ui == null) {
-                    return null;
-                }
-                return ui.getInvokedBy();
-            case CLOUDTRAIL_MFA:
-                if (ui == null) {
-                    return null;
-                }
-                return ui.getSessionAttributesValue("mfaAuthenticate");
-        }
-        return null;
-    }
-=======
     return false;
   }
->>>>>>> 45e14f21
+
+  @Override
+  public String eventStringValue(EventFilterPayload.StringProperty property) {
+    UserIdentity ui = event.getUserIdentity();
+    switch (property) {
+      case CLOUDTRAIL_EVENTNAME:
+        return event.getEventName();
+      case CLOUDTRAIL_ACCOUNTID:
+        return event.getRecipientAccountID();
+      case CLOUDTRAIL_INVOKEDBY:
+        if (ui == null) {
+          return null;
+        }
+        return ui.getInvokedBy();
+      case CLOUDTRAIL_MFA:
+        if (ui == null) {
+          return null;
+        }
+        return ui.getSessionAttributesValue("mfaAuthenticate");
+    }
+    return null;
+  }
 }