package com.mozilla.secops.parser.models.cloudtrail;

<<<<<<< HEAD
import com.fasterxml.jackson.annotation.JsonProperty;

=======
import com.fasterxml.jackson.annotation.JsonSetter;
>>>>>>> 45e14f21
import java.util.HashMap;

/** Model for Cloudtrail Events JSON parsing */
public class CloudtrailEvent {
<<<<<<< HEAD
    private String accessKeyID;
    private String awsRegion;
    private String errorCode;
    private String errorMessage;
    private String eventID;
    private String eventName;
    private String eventSource;
    private String eventTime;
    private String eventType;
    private String eventVersion;
    private Boolean readOnly;
    private String recipientAccountID;
    private String requestID;
    private String sourceIPAddress;
    private String userAgent;

    private UserIdentity userIdentity;

    private HashMap<String, Object> responseElements;
    private HashMap<String, Object> requestParameters;

    public String getAccessKeyID() {
        return accessKeyID;
    }

    public String getAwsRegion() {
        return awsRegion;
    }

    public String getErrorCode() {
        return errorCode;
    }

    public String getErrorMessage() {
        return errorMessage;
    }

    public String getEventID() {
        return eventID;
    }

    public String getEventName() {
        return eventName;
    }

    public String getEventSource() {
        return eventSource;
    }

    public String getEventTime() {
        return eventTime;
    }

    public String getEventType() {
        return eventType;
    }

    public String getEventVersion() {
        return eventVersion;
    }

    public Boolean getReadOnly() {
        return readOnly;
    }

    public String getRecipientAccountID() {
        return recipientAccountID;
    }

    public String getRequestID() {
        return requestID;
    }

    public String getSourceIPAddress() {
        return sourceIPAddress;
    }

    public String getUserAgent() {
        return userAgent;
    }

    public String getUserType() {
        return userIdentity.getType();
    }

    @JsonProperty("userIdentity")
    public UserIdentity getUserIdentity() {
        return userIdentity;
    }

    @JsonProperty("responseElements")
    public HashMap<String, Object> getResponseElements() {
        return responseElements;
    }

    @JsonProperty("requestParameters")
    public HashMap<String, Object> getRequestParameters() {
        return requestParameters;
    }


    /**
     * Get the identity name depending on the user type
     *
     * @return String Identity Name
     **/
    public String getIdentityName() {
        if (getUserType().equals("IAMUser")) {
            return userIdentity.getUserName();
        } else if (getUserType().equals("AssumedRole")) {
            return userIdentity.getSessionIssuerValue("userName");
        } else if (getUserType().equals("AWSService")) {
            return userIdentity.getInvokedBy();
        } else if (getUserType().equals("AWSAccount")) {
            return userIdentity.getAccountId();
        }

        return null;
    }

    public Object getResponseElementsValue(String key) {
        if (responseElements == null) {
            return null;
        }
        return responseElements.get(key);
    }
=======
  private String accessKeyID;
  private String awsRegion;
  private String errorCode;
  private String errorMessage;
  private String eventID;
  private String eventName;
  private String eventSource;
  private String eventTime;
  private String eventType;
  private String eventVersion;
  private Boolean readOnly;
  private String recipientAccountID;
  private String requestID;
  private String sourceIPAddress;
  private String userAgent;

  private UserIdentity userIdentity;

  private HashMap<String, Object> responseElements;
  private HashMap<String, Object> requestParameters;

  public String getAccessKeyID() {
    return accessKeyID;
  }

  public String getAwsRegion() {
    return awsRegion;
  }

  public String getErrorCode() {
    return errorCode;
  }

  public String getErrorMessage() {
    return errorMessage;
  }

  public String getEventID() {
    return eventID;
  }

  public String getEventName() {
    return eventName;
  }

  public String getEventSource() {
    return eventSource;
  }

  public String getEventTime() {
    return eventTime;
  }

  public String getEventType() {
    return eventType;
  }

  public String getEventVersion() {
    return eventVersion;
  }

  public Boolean getReadOnly() {
    return readOnly;
  }

  public String getRecipientAccountID() {
    return recipientAccountID;
  }

  public String getRequestID() {
    return requestID;
  }

  public String getSourceIPAddress() {
    return sourceIPAddress;
  }

  public String getUserAgent() {
    return userAgent;
  }

  public String getUserType() {
    return userIdentity.getType();
  }

  @JsonSetter("userIdentity")
  public void setUserIdentity(UserIdentity userIdentity) {
    this.userIdentity = userIdentity;
  }

  @JsonSetter("responseElements")
  public void setResponseElements(HashMap<String, Object> responseElements) {
    this.responseElements = responseElements;
  }

  @JsonSetter("requestParameters")
  public void setRequestParameters(HashMap<String, Object> requestParameters) {
    this.requestParameters = requestParameters;
  }

  /**
   * Get the identity name depending on the user type
   *
   * @return String Identity Name
   */
  public String getIdentityName() {
    if (getUserType().equals("IAMUser")) {
      return userIdentity.getUserName();
    } else if (getUserType().equals("AssumedRole")) {
      return userIdentity.getSessionIssuerValue("userName");
    } else if (getUserType().equals("AWSService")) {
      return userIdentity.getInvokedBy();
    } else if (getUserType().equals("AWSAccount")) {
      return userIdentity.getAccountId();
    }

    return null;
  }

  public Object getResponseElementsValue(String key) {
    if (responseElements == null) {
      return null;
    }
    return responseElements.get(key);
  }
>>>>>>> 45e14f21
}<|MERGE_RESOLUTION|>--- conflicted
+++ resolved
@@ -1,143 +1,10 @@
 package com.mozilla.secops.parser.models.cloudtrail;
 
-<<<<<<< HEAD
 import com.fasterxml.jackson.annotation.JsonProperty;
-
-=======
-import com.fasterxml.jackson.annotation.JsonSetter;
->>>>>>> 45e14f21
 import java.util.HashMap;
 
 /** Model for Cloudtrail Events JSON parsing */
 public class CloudtrailEvent {
-<<<<<<< HEAD
-    private String accessKeyID;
-    private String awsRegion;
-    private String errorCode;
-    private String errorMessage;
-    private String eventID;
-    private String eventName;
-    private String eventSource;
-    private String eventTime;
-    private String eventType;
-    private String eventVersion;
-    private Boolean readOnly;
-    private String recipientAccountID;
-    private String requestID;
-    private String sourceIPAddress;
-    private String userAgent;
-
-    private UserIdentity userIdentity;
-
-    private HashMap<String, Object> responseElements;
-    private HashMap<String, Object> requestParameters;
-
-    public String getAccessKeyID() {
-        return accessKeyID;
-    }
-
-    public String getAwsRegion() {
-        return awsRegion;
-    }
-
-    public String getErrorCode() {
-        return errorCode;
-    }
-
-    public String getErrorMessage() {
-        return errorMessage;
-    }
-
-    public String getEventID() {
-        return eventID;
-    }
-
-    public String getEventName() {
-        return eventName;
-    }
-
-    public String getEventSource() {
-        return eventSource;
-    }
-
-    public String getEventTime() {
-        return eventTime;
-    }
-
-    public String getEventType() {
-        return eventType;
-    }
-
-    public String getEventVersion() {
-        return eventVersion;
-    }
-
-    public Boolean getReadOnly() {
-        return readOnly;
-    }
-
-    public String getRecipientAccountID() {
-        return recipientAccountID;
-    }
-
-    public String getRequestID() {
-        return requestID;
-    }
-
-    public String getSourceIPAddress() {
-        return sourceIPAddress;
-    }
-
-    public String getUserAgent() {
-        return userAgent;
-    }
-
-    public String getUserType() {
-        return userIdentity.getType();
-    }
-
-    @JsonProperty("userIdentity")
-    public UserIdentity getUserIdentity() {
-        return userIdentity;
-    }
-
-    @JsonProperty("responseElements")
-    public HashMap<String, Object> getResponseElements() {
-        return responseElements;
-    }
-
-    @JsonProperty("requestParameters")
-    public HashMap<String, Object> getRequestParameters() {
-        return requestParameters;
-    }
-
-
-    /**
-     * Get the identity name depending on the user type
-     *
-     * @return String Identity Name
-     **/
-    public String getIdentityName() {
-        if (getUserType().equals("IAMUser")) {
-            return userIdentity.getUserName();
-        } else if (getUserType().equals("AssumedRole")) {
-            return userIdentity.getSessionIssuerValue("userName");
-        } else if (getUserType().equals("AWSService")) {
-            return userIdentity.getInvokedBy();
-        } else if (getUserType().equals("AWSAccount")) {
-            return userIdentity.getAccountId();
-        }
-
-        return null;
-    }
-
-    public Object getResponseElementsValue(String key) {
-        if (responseElements == null) {
-            return null;
-        }
-        return responseElements.get(key);
-    }
-=======
   private String accessKeyID;
   private String awsRegion;
   private String errorCode;
@@ -223,19 +90,19 @@
     return userIdentity.getType();
   }
 
-  @JsonSetter("userIdentity")
-  public void setUserIdentity(UserIdentity userIdentity) {
-    this.userIdentity = userIdentity;
+  @JsonProperty("userIdentity")
+  public UserIdentity getUserIdentity() {
+    return userIdentity;
   }
 
-  @JsonSetter("responseElements")
-  public void setResponseElements(HashMap<String, Object> responseElements) {
-    this.responseElements = responseElements;
+  @JsonProperty("responseElements")
+  public HashMap<String, Object> getResponseElements() {
+    return responseElements;
   }
 
-  @JsonSetter("requestParameters")
-  public void setRequestParameters(HashMap<String, Object> requestParameters) {
-    this.requestParameters = requestParameters;
+  @JsonProperty("requestParameters")
+  public HashMap<String, Object> getRequestParameters() {
+    return requestParameters;
   }
 
   /**
@@ -263,5 +130,4 @@
     }
     return responseElements.get(key);
   }
->>>>>>> 45e14f21
 }